--- conflicted
+++ resolved
@@ -106,15 +106,9 @@
 #endif
 
         /// <summary>
-<<<<<<< HEAD
-        /// Gets or sets the image operations providers.
-        /// </summary>
-        internal IImageProcessingContextFactory ImageOperationsProvider { get; set; } = new DefaultImageOperationsProvider();
-=======
         /// Gets or sets the image operations provider factory.
         /// </summary>
         internal IImageProcessingContextFactory ImageOperationsProvider { get; set; } = new DefaultImageOperationsProviderFactory();
->>>>>>> 9b34d096
 
         /// <summary>
         /// Registers a new format provider.
@@ -139,16 +133,11 @@
         }
 
         /// <summary>
-        /// For the specified file extensions type find the <see cref="IImageFormat"/>.
+        /// For the specified file extensions type find the e <see cref="IImageFormat"/>.
         /// </summary>
         /// <param name="extension">The extension to discover</param>
-<<<<<<< HEAD
         /// <returns>The <see cref="IImageFormat"/> if found otherwise null</returns>
         public IImageFormat FindFormatByFileExtension(string extension)
-=======
-        /// <returns>The <see cref="IImageFormat"/> if found; otherwise null</returns>
-        public IImageFormat FindFormatByFileExtensions(string extension)
->>>>>>> 9b34d096
         {
             return this.imageFormats.FirstOrDefault(x => x.FileExtensions.Contains(extension, StringComparer.OrdinalIgnoreCase));
         }
