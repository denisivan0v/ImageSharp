--- conflicted
+++ resolved
@@ -133,12 +133,6 @@
                                 break;
                             case GifConstants.ApplicationExtensionLabel:
 
-<<<<<<< HEAD
-                if (this.logicalScreenDescriptor.GlobalColorTableFlag)
-                {
-                    this.globalColorTableLength = this.logicalScreenDescriptor.GlobalColorTableSize * 3;
-                    this.globalColorTable = this.configuration.MemoryManager.Allocate<byte>(this.globalColorTableLength, true);
-=======
                                 // The application extension length should be 11 but we've got test images that incorrectly
                                 // set this to 252.
                                 int appLength = stream.ReadByte();
@@ -154,7 +148,6 @@
                     {
                         break;
                     }
->>>>>>> 9f719d5b
 
                     nextFlag = stream.ReadByte();
                     if (nextFlag == -1)
@@ -618,7 +611,7 @@
             if (this.logicalScreenDescriptor.GlobalColorTableFlag)
             {
                 this.globalColorTableLength = this.logicalScreenDescriptor.GlobalColorTableSize * 3;
-                this.globalColorTable = Buffer<byte>.CreateClean(this.globalColorTableLength);
+                this.globalColorTable = this.configuration.MemoryManager.Allocate<byte>(this.globalColorTableLength, true);
 
                 // Read the global color table from the stream
                 stream.Read(this.globalColorTable.Array, 0, this.globalColorTableLength);
