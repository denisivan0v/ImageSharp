--- conflicted
+++ resolved
@@ -1,4 +1,4 @@
-﻿using System;
+﻿﻿using System;
 using System.Buffers;
 using System.Runtime.CompilerServices;
 using System.Runtime.InteropServices;
@@ -40,16 +40,6 @@
         /// <inheritdoc />
         internal override Buffer<T> Allocate<T>(int itemCount)
         {
-<<<<<<< HEAD
-            int itemSize = Unsafe.SizeOf<T>();
-            if (this.minSizeBytes > 0 && this.minSizeBytes < size * itemSize)
-            {
-                return new Buffer<T>(new T[size], size);
-            }
-
-            byte[] byteBuffer = this.pool.Rent(size);
-            var buffer = new Buffer<T>(Unsafe.As<T[]>(byteBuffer), size, this);
-=======
             return this.Allocate<T>(itemCount, false);
         }
 
@@ -61,7 +51,6 @@
 
             byte[] byteBuffer = this.pool.Rent(bufferSizeInBytes);
             var buffer = new Buffer<T>(Unsafe.As<T[]>(byteBuffer), itemCount, this);
->>>>>>> 22206f1a
             if (clear)
             {
                 buffer.Clear();
