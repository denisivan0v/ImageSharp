﻿using System;
using System.Collections.Generic;
using System.Linq;
using System.Text;
using System.Threading.Tasks;

namespace SixLabors.ImageSharp.Memory
{
    /// <summary>
    /// Memory managers are used to allocate memory for image processing operations.
    /// </summary>
    public abstract class MemoryManager
    {
        /// <summary>
        /// Allocates a <see cref="Buffer{T}"/> of size <paramref name="size"/>.
        /// Note: Depending on the implementation, the buffer may not cleared before
        /// returning, so it may contain data from an earlier use.
        /// </summary>
<<<<<<< HEAD
        public static MemoryManager Current { get; set; } = new NullMemoryManager();
=======
        /// <typeparam name="T">Type of the data stored in the buffer</typeparam>
        /// <param name="size">Size of the buffer to allocate</param>
        /// <returns>A buffer of values of type <typeparamref name="T"/>.</returns>
        internal abstract Buffer<T> Allocate<T>(int size)
            where T : struct;
>>>>>>> 22206f1a

        /// <summary>
        /// Allocates a <see cref="Buffer{T}"/> of size <paramref name="size"/>, optionally
        /// clearing the buffer before it gets returned.
        /// </summary>
        /// <typeparam name="T">Type of the data stored in the buffer</typeparam>
        /// <param name="size">Size of the buffer to allocate</param>
        /// <param name="clear">True to clear the backing memory of the buffer</param>
        /// <returns>A buffer of values of type <typeparamref name="T"/>.</returns>
        internal abstract Buffer<T> Allocate<T>(int size, bool clear)
            where T : struct;

        /// <summary>
        /// Releases the memory allocated for <paramref name="buffer"/>. After this, the buffer
        /// is no longer usable.
        /// </summary>
        /// <typeparam name="T">Type of the data stored in the buffer</typeparam>
        /// <param name="buffer">The buffer to release</param>
        internal abstract void Release<T>(Buffer<T> buffer)
            where T : struct;

        internal Buffer2D<T> Allocate2D<T>(int width, int height, bool clear = false)
            where T : struct
        {
            Buffer<T> buffer = this.Allocate<T>(width * height, clear);

            return new Buffer2D<T>(buffer, width, height);
        }
    }
}<|MERGE_RESOLUTION|>--- conflicted
+++ resolved
@@ -1,4 +1,4 @@
-﻿using System;
+﻿﻿using System;
 using System.Collections.Generic;
 using System.Linq;
 using System.Text;
@@ -16,15 +16,11 @@
         /// Note: Depending on the implementation, the buffer may not cleared before
         /// returning, so it may contain data from an earlier use.
         /// </summary>
-<<<<<<< HEAD
-        public static MemoryManager Current { get; set; } = new NullMemoryManager();
-=======
         /// <typeparam name="T">Type of the data stored in the buffer</typeparam>
         /// <param name="size">Size of the buffer to allocate</param>
         /// <returns>A buffer of values of type <typeparamref name="T"/>.</returns>
         internal abstract Buffer<T> Allocate<T>(int size)
             where T : struct;
->>>>>>> 22206f1a
 
         /// <summary>
         /// Allocates a <see cref="Buffer{T}"/> of size <paramref name="size"/>, optionally
