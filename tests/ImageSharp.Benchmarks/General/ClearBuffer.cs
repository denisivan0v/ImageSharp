--- conflicted
+++ resolved
@@ -11,23 +11,15 @@
 
     public unsafe class ClearBuffer
     {
-<<<<<<< HEAD
-        private PinnedBuffer<Color32> buffer;
-=======
-        private Buffer<Color> buffer;
->>>>>>> 98b397a8
-        
+        private Buffer<Color32> buffer;
+
         [Params(32, 128, 512)]
         public int Count { get; set; }
 
         [Setup]
         public void Setup()
         {
-<<<<<<< HEAD
-            this.buffer = new PinnedBuffer<ImageSharp.Color32>(this.Count);
-=======
-            this.buffer = new Buffer<ImageSharp.Color>(this.Count);
->>>>>>> 98b397a8
+            this.buffer = new Buffer<ImageSharp.Color32>(this.Count);
         }
 
         [Cleanup]
@@ -45,7 +37,7 @@
         [Benchmark]
         public void Unsafe_InitBlock()
         {
-            Unsafe.InitBlock((void*)this.buffer.Pin(), default(byte), (uint)this.Count*sizeof(uint));
+            Unsafe.InitBlock((void*)this.buffer.Pin(), default(byte), (uint)this.Count * sizeof(uint));
         }
     }
 }