﻿// <copyright file="FlipTest.cs" company="James Jackson-South">
// Copyright (c) James Jackson-South and contributors.
// Licensed under the Apache License, Version 2.0.
// </copyright>

namespace ImageSharp.Tests.Processing.Transforms
{
    using System;
    using ImageSharp.PixelFormats;
    using ImageSharp.Processing;
    using ImageSharp.Processing.Processors;
    using Xunit;

    public class FlipTests : BaseImageOperationsExtensionTest
    {

        [Theory]
        [InlineData(FlipType.None)]
        [InlineData(FlipType.Horizontal)]
        [InlineData(FlipType.Vertical)]
        public void Flip_degreesFloat_RotateProcessorWithAnglesSetAndExpandTrue(FlipType flip)
        {
<<<<<<< HEAD
            using (Image<TPixel> image = provider.GetImage())
            {
                image.Flip(flipType)
                    .DebugSave(provider, flipType);
            }
=======
            this.operations.Flip(flip);
            var flipProcessor = this.Verify<FlipProcessor<Rgba32>>();

            Assert.Equal(flip, flipProcessor.FlipType);
>>>>>>> 70892a14
        }
    }
}<|MERGE_RESOLUTION|>--- conflicted
+++ resolved
@@ -20,18 +20,10 @@
         [InlineData(FlipType.Vertical)]
         public void Flip_degreesFloat_RotateProcessorWithAnglesSetAndExpandTrue(FlipType flip)
         {
-<<<<<<< HEAD
-            using (Image<TPixel> image = provider.GetImage())
-            {
-                image.Flip(flipType)
-                    .DebugSave(provider, flipType);
-            }
-=======
             this.operations.Flip(flip);
             var flipProcessor = this.Verify<FlipProcessor<Rgba32>>();
 
             Assert.Equal(flip, flipProcessor.FlipType);
->>>>>>> 70892a14
         }
     }
 }